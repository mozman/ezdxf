--- conflicted
+++ resolved
@@ -62,17 +62,12 @@
     def new_table(cls, name: str, handle: str, doc: 'Drawing') -> 'Table':
         """ Create new table. (internal API)"""
         table = cls(doc)
-        table.init_table_head(name, handle)
+        table._set_head(name, handle)
         return table
 
-<<<<<<< HEAD
-    def init_table_head(self, name: str, handle: str = None) -> None:
-        self._head = TableHead.new(handle, owner='0', dxfattribs={'name': name}, doc=self.doc)
-=======
     def _set_head(self, name: str, handle: str = None) -> None:
         self._head = TableHead.new(
             handle, owner='0', dxfattribs={'name': name}, doc=self.doc)
->>>>>>> 2d3eb122
 
     @property
     def head(self):
