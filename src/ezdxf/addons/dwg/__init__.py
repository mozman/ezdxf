# Copyright (c) 2020-2021, Manfred Moitzi
# License: MIT License

from .loader import load, readfile
<<<<<<< HEAD
from .fileheader import FileHeader


def export_objects_test_data(doc, filename):
    """
    Writes DWG objects from document `doc` as Base64 encoded strings into a Python compatible text file.

    Args:
        doc: DWG Document
        filename: Python export file name

    """
    from textwrap import wrap
    from base64 import b64encode
    from .crc import crc8
    from .objects import dwg_object_data_size

    with open(filename, 'wt') as fp:
        for handle, object_data in doc.objects_directory.objects.items():
            object_name = f'OBJECT_{handle}'
            lines = wrap(b64encode(object_data).decode())
            if len(lines) > 1:
                s = '\n'.join('    "{0}"'.format(line) for line in lines)
                text = f'{object_name} = (\n{s}\n)\n'
            else:
                text = f'{object_name} = "{lines[0]}"\n'
            fp.write(text)
=======
from .fileheader import FileHeader
>>>>>>> 37f81f79
<|MERGE_RESOLUTION|>--- conflicted
+++ resolved
@@ -2,34 +2,4 @@
 # License: MIT License
 
 from .loader import load, readfile
-<<<<<<< HEAD
-from .fileheader import FileHeader
-
-
-def export_objects_test_data(doc, filename):
-    """
-    Writes DWG objects from document `doc` as Base64 encoded strings into a Python compatible text file.
-
-    Args:
-        doc: DWG Document
-        filename: Python export file name
-
-    """
-    from textwrap import wrap
-    from base64 import b64encode
-    from .crc import crc8
-    from .objects import dwg_object_data_size
-
-    with open(filename, 'wt') as fp:
-        for handle, object_data in doc.objects_directory.objects.items():
-            object_name = f'OBJECT_{handle}'
-            lines = wrap(b64encode(object_data).decode())
-            if len(lines) > 1:
-                s = '\n'.join('    "{0}"'.format(line) for line in lines)
-                text = f'{object_name} = (\n{s}\n)\n'
-            else:
-                text = f'{object_name} = "{lines[0]}"\n'
-            fp.write(text)
-=======
-from .fileheader import FileHeader
->>>>>>> 37f81f79
+from .fileheader import FileHeader