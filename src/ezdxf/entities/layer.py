# Created: 17.02.2019
# Copyright (c) 2019-2020, Manfred Moitzi
# License: MIT License
from typing import TYPE_CHECKING, Optional, Tuple
import logging
from ezdxf.lldxf import validator
from ezdxf.lldxf.attributes import (
    DXFAttr, DXFAttributes, DefSubclass, RETURN_DEFAULT,
)
from ezdxf.lldxf.const import (
    DXF12, SUBCLASS_MARKER, DXF2000, DXF2007, DXF2004, INVALID_NAME_CHARACTERS,
    DXFValueError, LINEWEIGHT_BYBLOCK, LINEWEIGHT_BYLAYER, LINEWEIGHT_DEFAULT,
)
from ezdxf.entities.dxfentity import base_class, SubclassProcessor, DXFEntity
from ezdxf.tools import rgb2int, int2rgb, transparency2float, float2transparency
from .factory import register_entity

logger = logging.getLogger('ezdxf')

if TYPE_CHECKING:
    from ezdxf.eztypes import TagWriter, DXFNamespace

__all__ = ['Layer', 'acdb_symbol_table_record']


def is_valid_layer_color_index(aci: int) -> bool:
    return -256 < aci < 256 and aci != 0


def fix_layer_color(aci: int) -> int:
    return aci if is_valid_layer_color_index(aci) else 7


def is_valid_layer_lineweight(lw: int) -> bool:
    if validator.is_valid_lineweight(lw):
        if lw not in (LINEWEIGHT_BYLAYER, LINEWEIGHT_BYBLOCK):
            return True
    return False


def fix_layer_lineweight(lw: int) -> int:
    if lw in (LINEWEIGHT_BYLAYER, LINEWEIGHT_BYBLOCK):
        return LINEWEIGHT_DEFAULT
    else:
        return validator.fix_lineweight(lw)


acdb_symbol_table_record = DefSubclass('AcDbSymbolTableRecord', {})

acdb_layer_table_record = DefSubclass('AcDbLayerTableRecord', {
    # Layer name as string
    'name': DXFAttr(2, validator=validator.is_valid_layer_name),
    'flags': DXFAttr(70, default=0),
<<<<<<< HEAD
    # 1 = Layer is frozen; otherwise layer is thawed
    # 2 = Layer is frozen by default in new viewports
    # 4 = Layer is locked
    'color': DXFAttr(62, default=7),  # dxf color index
    'true_color': DXFAttr(420, dxfversion=DXF2004, optional=True),  # true color
    'linetype': DXFAttr(6, default='Continuous'),  # linetype name
    'plot': DXFAttr(290, default=1, dxfversion=DXF2000, optional=True),  # don't plot this layer if 0 else 1
    'lineweight': DXFAttr(370, default=-3, dxfversion=DXF2000),  # 1/100 mm, min 13 = 0.13mm, max 211 = 2.11mm

    # code 390 is required for AutoCAD
    # Pointer/handle to PlotStyleName
    # uses tag(390, ...) from the '0' layer1
    'plotstyle_handle': DXFAttr(390, dxfversion=DXF2000),  # handle to PlotStyleName object
    'material_handle': DXFAttr(347, dxfversion=DXF2007),  # handle to Material object
    'unknown1': DXFAttr(348, dxfversion=DXF2007, optional=True),  # handle to ???
=======

    # ACI color index, color < 0 indicates layer status: off
    'color': DXFAttr(62, default=7,
                     validator=is_valid_layer_color_index,
                     fixer=fix_layer_color,
                     ),
    # True color as 24 bit int value: 0x00RRGGBB
    'true_color': DXFAttr(420, dxfversion=DXF2004, optional=True),

    # Linetype name as string
    'linetype': DXFAttr(6, default='Continuous',
                        validator=validator.is_valid_table_name
                        ),
    # 0 = don't plot layer; 1 = plot layer
    'plot': DXFAttr(290, default=1, dxfversion=DXF2000, optional=True,
                    validator=validator.is_integer_bool,
                    fixer=RETURN_DEFAULT,
                    ),
    # Default lineweight 1/100 mm, min 0 = 0.0mm, max 211 = 2.11mm
    'lineweight': DXFAttr(370, default=LINEWEIGHT_DEFAULT, dxfversion=DXF2000,
                          validator=is_valid_layer_lineweight,
                          fixer=fix_layer_lineweight,
                          ),
    # Handle to PlotStyleName, group code 390 is required by AutoCAD
    'plotstyle_handle': DXFAttr(390, dxfversion=DXF2000),

    # Handle to Material object
    'material_handle': DXFAttr(347, dxfversion=DXF2007),

    # Handle to ???
    'unknown1': DXFAttr(348, dxfversion=DXF2007, optional=True),
>>>>>>> 2d3eb122

})

AcAecLayerStandard = "AcAecLayerStandard"
AcCmTransparency = "AcCmTransparency"


@register_entity
class Layer(DXFEntity):
    """ DXF LAYER entity """
    DXFTYPE = 'LAYER'
    DXFATTRIBS = DXFAttributes(base_class, acdb_symbol_table_record,
                               acdb_layer_table_record)
    DEFAULT_ATTRIBS = {'name': '0'}
    FROZEN = 0b00000001
    THAW = 0b11111110
    LOCK = 0b00000100
    UNLOCK = 0b11111011

    def load_dxf_attribs(self,
                         processor: SubclassProcessor = None) -> 'DXFNamespace':
        dxf = super().load_dxf_attribs(processor)
        if processor is None:
            return dxf

        tags = processor.load_dxfattribs_into_namespace(
            dxf, acdb_layer_table_record)
        if len(tags) and not processor.r12:
            processor.log_unprocessed_tags(
                tags, subclass=acdb_layer_table_record.name)
        return dxf

    def export_entity(self, tagwriter: 'TagWriter') -> None:
        super().export_entity(tagwriter)
        if tagwriter.dxfversion > DXF12:
            tagwriter.write_tag2(SUBCLASS_MARKER, acdb_symbol_table_record.name)
            tagwriter.write_tag2(SUBCLASS_MARKER, acdb_layer_table_record.name)

        self.dxf.export_dxf_attribs(tagwriter, [
            'name', 'flags', 'color', 'true_color', 'linetype', 'plot',
            'lineweight', 'plotstyle_handle', 'material_handle', 'unknown1',
        ])

    def set_required_attributes(self):
        if not self.dxf.hasattr('material'):
            self.dxf.material_handle = self.doc.materials['Global'].dxf.handle
        if not self.dxf.hasattr('plotstyle_handle'):
            self.dxf.plotstyle_handle = self.doc.plotstyles['Normal'].dxf.handle

    def is_frozen(self) -> bool:
        """ Returns ``True`` if layer is frozen. """
        return self.dxf.flags & Layer.FROZEN > 0

    def freeze(self) -> None:
        """ Freeze layer. """
        self.dxf.flags = self.dxf.flags | Layer.FROZEN

    def thaw(self) -> None:
        """ Thaw layer."""
        self.dxf.flags = self.dxf.flags & Layer.THAW

    def is_locked(self) -> bool:
        """ Returns ``True`` if layer is locked. """
        return self.dxf.flags & Layer.LOCK > 0

    def lock(self) -> None:
        """ Lock layer, entities on this layer are not editable - just important
        in CAD applications.
        """
        self.dxf.flags = self.dxf.flags | Layer.LOCK

    def unlock(self) -> None:
        """ Unlock layer, entities on this layer are editable - just important
        in CAD applications.
        """
        self.dxf.flags = self.dxf.flags & Layer.UNLOCK

    def is_off(self) -> bool:
        """ Returns ``True`` if layer is off. """
        return self.dxf.color < 0

    def is_on(self) -> bool:
        """ Returns ``True`` if layer is on. """
        return not self.is_off()

    def on(self) -> None:
        """ Switch layer `on` (visible)."""
        self.dxf.color = abs(self.dxf.color)

    def off(self) -> None:
        """ Switch layer `off` (invisible). """
        self.dxf.color = -abs(self.dxf.color)

    def get_color(self) -> int:
        """ Get layer color, safe method for getting the layer color, because
        dxf.color is negative for layer status `off`.
        """
        return abs(self.dxf.color)

    def set_color(self, color: int) -> None:
        """ Set layer color, safe method for setting the layer color, because
        dxf.color is negative for layer status `off`.
        """
        color = abs(color) if self.is_on() else -abs(color)
        self.dxf.color = color

    @property
    def rgb(self) -> Optional[Tuple[int, int, int]]:
        """ Returns RGB true color as (r, g, b)-tuple or None if attribute
        dxf.true_color is not set.
        """
        if self.dxf.hasattr('true_color'):
            return int2rgb(self.dxf.get('true_color'))
        else:
            return None

    @rgb.setter
    def rgb(self, rgb: Tuple[int, int, int]) -> None:
        """ Set RGB true color as (r, g, b)-tuple e.g. (12, 34, 56). """
        self.dxf.set('true_color', rgb2int(rgb))

    @property
    def color(self) -> int:
        """ Get layer color, safe method for getting the layer color, because
        dxf.color is negative for layer status `off`.
        """
        return self.get_color()

    @color.setter
    def color(self, value: int) -> None:
        """ Set layer color, safe method for setting the layer color, because
        dxf.color is negative for layer status `off`.
        """
        self.set_color(value)

    @property
    def description(self) -> str:
        try:
            xdata = self.get_xdata(AcAecLayerStandard)
        except DXFValueError:
            return ""
        else:
            if len(xdata) > 1:
                # this is the usual case in BricsCAD
                return xdata[1].value
            else:
                return ""

    @description.setter
    def description(self, value: str) -> None:
        # create AppID table entry if not present
        if self.doc and AcAecLayerStandard not in self.doc.appids:
            self.doc.appids.new(AcAecLayerStandard)
        self.discard_xdata(AcAecLayerStandard)
        self.set_xdata(AcAecLayerStandard, [(1000, ''), (1000, value)])

    @property
    def transparency(self) -> float:
        try:
            xdata = self.get_xdata(AcCmTransparency)
        except DXFValueError:
            return 0
        else:
            return transparency2float(xdata[0].value)

    @transparency.setter
    def transparency(self, value: float) -> None:
        if 0 <= value <= 1:
<<<<<<< HEAD
            self.set_transparency(float2transparency(value))
=======
            self.discard_xdata(AcCmTransparency)
            self.set_xdata(AcCmTransparency,
                           [(1071, float2transparency(value))])
>>>>>>> 2d3eb122
        else:
            raise ValueError('Value out of range (0 .. 1).')

    def set_transparency(self, value: int):
        # create AppID table entry if not present
        if self.doc and AcCmTransparency not in self.doc.appids:
            self.doc.appids.new(AcCmTransparency)
        self.discard_xdata(AcCmTransparency)
        self.set_xdata(AcCmTransparency, [(1071, value)])

    def rename(self, name: str) -> None:
        """
        Rename layer and all known (documented) references to this layer.

        .. warning::

            Renaming layers may damage the DXF file in some circumstances!

        Args:
             name: new layer name

        Raises:
            ValueError: `name` contains invalid characters: <>/\\":;?*|=`
            ValueError: layer `name` already exist
            ValueError: renaming of layers ``'0'`` and ``'DEFPOINTS'`` not
                possible

        """
        if not validator.is_valid_layer_name(name):
            raise ValueError(
                f'Name contains invalid characters: {INVALID_NAME_CHARACTERS}.'
            )
        layers = self.doc.layers
        if self.dxf.name.lower() in ('0', 'defpoints'):
            raise ValueError(f'Can not rename layer "{self.dxf.name}".')
        if layers.has_entry(name):
            raise ValueError(f'Layer "{name}" already exist.')
        old = self.dxf.name
        self.dxf.name = name
        layers.replace(old, self)
        self._rename_layer_references(old, name)

    def _rename_layer_references(self, old_name: str, new_name: str) -> None:
        key = self.doc.layers.key
        old_key = key(old_name)
        for e in self.doc.entitydb.values():
            if e.dxf.hasattr('layer') and key(e.dxf.layer) == old_key:
                e.dxf.layer = new_name
            entity_type = e.dxftype()
            if entity_type == 'VIEWPORT':
                e.rename_frozen_layer(old_name, new_name)
            elif entity_type == 'LAYER_FILTER':
                # todo: if LAYER_FILTER implemented, add support for
                #  renaming layers
                logger.debug(f'renaming layer "{old_name}" - document contains '
                             f'LAYER_FILTER')
            elif entity_type == 'LAYER_INDEX':
                # todo: if LAYER_INDEX implemented, add support for
                #  renaming layers
                logger.debug(f'renaming layer "{old_name}" - document contains '
                             f'LAYER_INDEX')<|MERGE_RESOLUTION|>--- conflicted
+++ resolved
@@ -51,23 +51,6 @@
     # Layer name as string
     'name': DXFAttr(2, validator=validator.is_valid_layer_name),
     'flags': DXFAttr(70, default=0),
-<<<<<<< HEAD
-    # 1 = Layer is frozen; otherwise layer is thawed
-    # 2 = Layer is frozen by default in new viewports
-    # 4 = Layer is locked
-    'color': DXFAttr(62, default=7),  # dxf color index
-    'true_color': DXFAttr(420, dxfversion=DXF2004, optional=True),  # true color
-    'linetype': DXFAttr(6, default='Continuous'),  # linetype name
-    'plot': DXFAttr(290, default=1, dxfversion=DXF2000, optional=True),  # don't plot this layer if 0 else 1
-    'lineweight': DXFAttr(370, default=-3, dxfversion=DXF2000),  # 1/100 mm, min 13 = 0.13mm, max 211 = 2.11mm
-
-    # code 390 is required for AutoCAD
-    # Pointer/handle to PlotStyleName
-    # uses tag(390, ...) from the '0' layer1
-    'plotstyle_handle': DXFAttr(390, dxfversion=DXF2000),  # handle to PlotStyleName object
-    'material_handle': DXFAttr(347, dxfversion=DXF2007),  # handle to Material object
-    'unknown1': DXFAttr(348, dxfversion=DXF2007, optional=True),  # handle to ???
-=======
 
     # ACI color index, color < 0 indicates layer status: off
     'color': DXFAttr(62, default=7,
@@ -99,7 +82,6 @@
 
     # Handle to ???
     'unknown1': DXFAttr(348, dxfversion=DXF2007, optional=True),
->>>>>>> 2d3eb122
 
 })
 
@@ -267,23 +249,15 @@
 
     @transparency.setter
     def transparency(self, value: float) -> None:
+        # create AppID table entry if not present
+        if self.doc and AcCmTransparency not in self.doc.appids:
+            self.doc.appids.new(AcCmTransparency)
         if 0 <= value <= 1:
-<<<<<<< HEAD
-            self.set_transparency(float2transparency(value))
-=======
             self.discard_xdata(AcCmTransparency)
             self.set_xdata(AcCmTransparency,
                            [(1071, float2transparency(value))])
->>>>>>> 2d3eb122
         else:
             raise ValueError('Value out of range (0 .. 1).')
-
-    def set_transparency(self, value: int):
-        # create AppID table entry if not present
-        if self.doc and AcCmTransparency not in self.doc.appids:
-            self.doc.appids.new(AcCmTransparency)
-        self.discard_xdata(AcCmTransparency)
-        self.set_xdata(AcCmTransparency, [(1071, value)])
 
     def rename(self, name: str) -> None:
         """
